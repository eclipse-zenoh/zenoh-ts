//
// Copyright (c) 2024 ZettaScale Technology
//
// This program and the accompanying materials are made available under the
// terms of the Eclipse Public License 2.0 which is available at
// http://www.eclipse.org/legal/epl-2.0, or the Apache License, Version 2.0
// which is available at https://www.apache.org/licenses/LICENSE-2.0.
//
// SPDX-License-Identifier: EPL-2.0 OR Apache-2.0
//
// Contributors:
//   ZettaScale Zenoh Team, <zenoh@zettascale.tech>
//

import { SimpleChannel } from "channel-ts";
import { v4 as uuidv4 } from "uuid";
import { Logger } from "tslog";
import { encode as b64_str_from_bytes } from "base64-arraybuffer";

const log = new Logger({ stylePrettyLogs: false });

// Import interface
import { RemoteAPIMsg } from "./interface/RemoteAPIMsg.js";
import { SampleWS } from "./interface/SampleWS.js";
import { DataMsg } from "./interface/DataMsg.js";
import { ControlMsg } from "./interface/ControlMsg.js";
import { OwnedKeyExprWrapper } from "./interface/OwnedKeyExprWrapper.js";
import { QueryWS } from "./interface/QueryWS.js";
import { RemotePublisher, RemoteSubscriber } from "./pubsub.js";
import { RemoteQueryable } from "./query.js";
import { ReplyWS } from "./interface/ReplyWS.js";
import { QueryableMsg } from "./interface/QueryableMsg.js";
import { QueryReplyWS } from "./interface/QueryReplyWS.js";
import { HandlerChannel } from "./interface/HandlerChannel.js";
<<<<<<< HEAD
import { SessionInfo as SessionInfoIface } from "./interface/SessionInfo.js";

=======
import { RemoteQuerier } from "./querier.js"
>>>>>>> 517ec6b4

// ██████  ███████ ███    ███  ██████  ████████ ███████     ███████ ███████ ███████ ███████ ██  ██████  ███    ██
// ██   ██ ██      ████  ████ ██    ██    ██    ██          ██      ██      ██      ██      ██ ██    ██ ████   ██
// ██████  █████   ██ ████ ██ ██    ██    ██    █████       ███████ █████   ███████ ███████ ██ ██    ██ ██ ██  ██
// ██   ██ ██      ██  ██  ██ ██    ██    ██    ██               ██ ██           ██      ██ ██ ██    ██ ██  ██ ██
// ██   ██ ███████ ██      ██  ██████     ██    ███████     ███████ ███████ ███████ ███████ ██  ██████  ██   ████


export enum RemoteRecvErr {
  Disconnected,
}

type JSONMessage = string;
/**
 * @ignore
 */
export type UUIDv4 = String | string;

export class RemoteSession {
  ws: WebSocket;
  ws_channel: SimpleChannel<JSONMessage>;
  session: UUIDv4 | null;
  subscribers: Map<UUIDv4, SimpleChannel<SampleWS>>;
  queryables: Map<UUIDv4, SimpleChannel<QueryWS>>;
  get_receiver: Map<UUIDv4, SimpleChannel<ReplyWS | RemoteRecvErr>>;
  liveliness_subscribers: Map<UUIDv4, SimpleChannel<SampleWS>>;
  liveliness_get_receiver: Map<UUIDv4, SimpleChannel<ReplyWS>>;
  session_info: SessionInfoIface | null;

  private constructor(ws: WebSocket, ws_channel: SimpleChannel<JSONMessage>) {
    this.ws = ws;
    this.ws_channel = ws_channel;
    this.session = null;
    this.subscribers = new Map<UUIDv4, SimpleChannel<SampleWS>>();
    this.queryables = new Map<UUIDv4, SimpleChannel<QueryWS>>();
    this.get_receiver = new Map<UUIDv4, SimpleChannel<ReplyWS>>();
    this.liveliness_subscribers = new Map<UUIDv4, SimpleChannel<SampleWS>>();
    this.liveliness_get_receiver = new Map<UUIDv4, SimpleChannel<ReplyWS>>();
    this.session_info = null;
  }

  //
  // Initialize Class
  //
  static async new(url: string): Promise<RemoteSession> {
    let split = url.split("/");
    let websocket_endpoint = split[0] + "://" + split[1];

    const MAX_RETRIES: number = 10;
    let retries: number = 0;
    let websocket_connected = false;
    let retry_timeout_ms = 2000;
    let exponential_multiplier = 1;

    const chan = new SimpleChannel<JSONMessage>(); // creates a new simple channel
    let ws = new WebSocket(websocket_endpoint);

    while (websocket_connected == false) {
      ws.onopen = function (_event: any) {
        // `this` here is a websocket object
        let control_message: ControlMsg = "OpenSession";
        let remote_api_message: RemoteAPIMsg = { Control: control_message };
        this.send(JSON.stringify(remote_api_message));
      };

      ws.onmessage = function (event: any) {
        // `this` here is a websocket object
        chan.send(event.data);
      };

      ws.onclose = function () {
        // `this` here is a websocket object
        console.warn("Websocket connection to remote-api-plugin has been disconnected")
      };

      let wait = 0;
      while (ws.readyState != 1) {
        await sleep(100);
        wait += 100;
        if (wait > (retry_timeout_ms * exponential_multiplier)) {
          ws.close();
          if (retries > MAX_RETRIES) {
            throw new Error(`Failed to Connect to locator endpoint: ${url} after ${MAX_RETRIES}`);
          }
          exponential_multiplier = exponential_multiplier * 2;
          break;
        }
      }

      if (ws.readyState == 1) {
        websocket_connected = true;
      } else {
        ws = new WebSocket(websocket_endpoint);
        console.warn("Restart connection");
      }
    }

    let session = new RemoteSession(ws, chan);
    session.channel_receive();
    return session;
  }

  //
  // Zenoh Session Functions
  //
  // Info
  async info(): Promise<SessionInfoIface> {
    let ctrl_message: ControlMsg = "SessionInfo";
    this.session_info = null;
    this.send_ctrl_message(ctrl_message);

    while (this.session_info === null) {
      await sleep(10);
    }

    return this.session_info;
  }

  // Put
  put(key_expr: string,
    payload: Array<number>,
    encoding?: string,
    congestion_control?: number,
    priority?: number,
    express?: boolean,
    attachment?: Array<number>
  ): void {
    let owned_keyexpr: OwnedKeyExprWrapper = key_expr;

    let opt_attachment = undefined;
    if (attachment != undefined) {
      opt_attachment = b64_str_from_bytes(new Uint8Array(attachment))
    }

    let ctrl_message: ControlMsg = {
      Put: {
        key_expr: owned_keyexpr,
        payload: b64_str_from_bytes(new Uint8Array(payload)),
        encoding: encoding,
        congestion_control: congestion_control,
        priority: priority,
        express: express,
        attachment: opt_attachment,
      },
    };
    this.send_ctrl_message(ctrl_message);
  }

  // get
  async get(
    key_expr: string,
    parameters: string | null,
    handler: HandlerChannel,
    consolidation?: number,
    congestion_control?: number,
    priority?: number,
    express?: boolean,
    encoding?: string,
    payload?: Array<number>,
    attachment?: Array<number>,
    timeout_ms?: number,
  ): Promise<SimpleChannel<ReplyWS>> {
    let uuid = uuidv4();
    let channel: SimpleChannel<ReplyWS> = new SimpleChannel<ReplyWS>();
    this.get_receiver.set(uuid, channel);

    let opt_payload = undefined;
    if (payload != undefined) {
      opt_payload = b64_str_from_bytes(new Uint8Array(payload))
    }
    let opt_attachment = undefined;
    if (attachment != undefined) {
      opt_attachment = b64_str_from_bytes(new Uint8Array(attachment))
    }

    let control_message: ControlMsg = {
      Get: {
        key_expr: key_expr,
        parameters: parameters,
        id: uuid,
        handler: handler,
        consolidation: consolidation,
        congestion_control: congestion_control,
        priority: priority,
        express: express,
        encoding: encoding,
        timeout: timeout_ms,
        payload: opt_payload,
        attachment: opt_attachment
      },
    };
    this.send_ctrl_message(control_message);
    return channel;
  }

  // delete
  async delete(
    key_expr: string,
    congestion_control?: number,
    priority?: number,
    express?: boolean,
    attachment?: Array<number>
  ): Promise<void> {
    let owned_keyexpr: OwnedKeyExprWrapper = key_expr;
    let opt_attachment = undefined;
    if (attachment != undefined) {
      opt_attachment = b64_str_from_bytes(new Uint8Array(attachment))
    }
    let data_message: ControlMsg = {
      Delete: {
        key_expr: owned_keyexpr,
        congestion_control: congestion_control,
        priority: priority,
        express: express,
        attachment: opt_attachment,
      }
    };
    this.send_ctrl_message(data_message);
  }

  close(): void {
    let data_message: ControlMsg = "CloseSession";
    this.send_ctrl_message(data_message);
    this.ws.close();
  }

  async declare_remote_subscriber(
    key_expr: string,
    handler: HandlerChannel,
    callback?: (sample: SampleWS) => Promise<void>,
  ): Promise<RemoteSubscriber> {
    let uuid = uuidv4();

    let control_message: ControlMsg = {
      DeclareSubscriber: { key_expr: key_expr, id: uuid, handler: handler },
    };

    let channel: SimpleChannel<SampleWS> = new SimpleChannel<SampleWS>();

    this.subscribers.set(uuid, channel);

    this.send_ctrl_message(control_message);

    let subscriber = RemoteSubscriber.new(
      key_expr,
      uuid,
      this,
      channel,
      callback,
    );
    return subscriber;
  }


  declare_remote_queryable(
    key_expr: string,
    complete: boolean,
    reply_tx: SimpleChannel<QueryReplyWS>,
    callback?: (sample: QueryWS) => void,
  ): RemoteQueryable {
    let uuid = uuidv4();

    let control_message: ControlMsg = {
      DeclareQueryable: { key_expr: key_expr, complete: complete, id: uuid },
    };

    let query_rx: SimpleChannel<QueryWS> = new SimpleChannel<QueryWS>();

    this.queryables.set(uuid, query_rx);

    this.send_ctrl_message(control_message);

    let queryable = RemoteQueryable.new(
      key_expr,
      uuid,
      this,
      query_rx,
      reply_tx,
      callback,
    );

    return queryable;
  }

  declare_remote_publisher(
    key_expr: string,
    encoding?: string,
    congestion_control?: number,
    priority?: number,
    express?: boolean,
    reliability?: number,
  ): RemotePublisher {
    let uuid: string = uuidv4();
    let publisher = new RemotePublisher(key_expr, uuid, this);
    let control_message: ControlMsg = {
      DeclarePublisher: {
        key_expr: key_expr,
        encoding: encoding,
        congestion_control: congestion_control,
        priority: priority,
        express: express,
        reliability: reliability,
        id: uuid,
      },
    };
    this.send_ctrl_message(control_message);
    return publisher;
  }

  declare_remote_querier(
    key_expr: string,
    consolidation?: number,
    congestion_control?: number,
    priority?: number,
    express?: boolean,
    target?: number,
    allowed_destination?: number,
    accept_replies?: number,
    timeout_milliseconds?: number,
  ): RemoteQuerier {
    let timeout = undefined;
    if (timeout_milliseconds !== undefined) {
      timeout = timeout_milliseconds;
    }

    let uuid: string = uuidv4();
    let querier = new RemoteQuerier(uuid, this);

    let control_message: ControlMsg = {
      DeclareQuerier: {
        id: uuid,
        key_expr: key_expr,
        congestion_control: congestion_control,
        priority: priority,
        express: express,
        target: target,
        timeout: timeout,
        accept_replies: accept_replies,
        allowed_destination: allowed_destination,
        consolidation: consolidation,
      },
    };

    this.send_ctrl_message(control_message);
    return querier;
  }


  // Liveliness 
  declare_liveliness_token(
    key_expr: string,
  ): UUIDv4 {
    let uuid = uuidv4();

    let control_message: ControlMsg = {
      Liveliness: { DeclareToken: { key_expr: key_expr, id: uuid } }
    };

    this.send_ctrl_message(control_message);

    return uuid;
  }

  declare_liveliness_subscriber(
    key_expr: string,
    history: boolean,
    callback?: (sample: SampleWS) => Promise<void>,
  ): RemoteSubscriber {
    let uuid = uuidv4();

    let control_message: ControlMsg = {
      Liveliness: { DeclareSubscriber: { key_expr: key_expr, id: uuid, history: history } }
    };

    let channel: SimpleChannel<SampleWS> = new SimpleChannel<SampleWS>();

    this.liveliness_subscribers.set(uuid, channel);

    this.send_ctrl_message(control_message);

    let subscriber = RemoteSubscriber.new(
      key_expr,
      uuid,
      this,
      channel,
      callback,
    );

    return subscriber;
  }

  get_liveliness(
    key_expr: string,
    timeout_milliseconds?: number
  ): SimpleChannel<ReplyWS> {
    let uuid = uuidv4();
    let channel: SimpleChannel<ReplyWS> = new SimpleChannel<ReplyWS>();
    this.get_receiver.set(uuid, channel);

    let timeout = undefined;
    if (timeout_milliseconds !== undefined) {
      timeout = timeout_milliseconds;
    }

    let control_message: ControlMsg = {
      Liveliness: { Get: { key_expr: key_expr, id: uuid, timeout: timeout } }
    };

    this.liveliness_get_receiver.set(uuid, channel);

    this.send_ctrl_message(control_message);

    return channel;
  }


  //
  // Sending Messages
  //
  send_data_message(data_message: DataMsg) {
    let remote_api_message: RemoteAPIMsg = { Data: data_message };
    this.send_remote_api_message(remote_api_message);
  }

  send_ctrl_message(ctrl_message: ControlMsg) {
    let remote_api_message: RemoteAPIMsg = { Control: ctrl_message };
    this.send_remote_api_message(remote_api_message);
  }

  private send_remote_api_message(remote_api_message: RemoteAPIMsg) {
    this.ws.send(JSON.stringify(remote_api_message));
  }

  //
  // Manage Session and handle messages
  //
  private async channel_receive() {
    for await (const message of this.ws_channel) {
      let remote_api_message: RemoteAPIMsg = JSON.parse(
        message,
      ) as RemoteAPIMsg;

      if ("Session" in remote_api_message) {
        console.warn("Continue Ignore Session Messages");
        continue;
      } else if ("Control" in remote_api_message) {
        this.handle_control_message(remote_api_message["Control"]);
        continue;
      } else if ("Data" in remote_api_message) {
        this.handle_data_message(remote_api_message["Data"]);
        continue;
      } else {
        log.error(
          `RemoteAPIMsg Does not contain known Members`,
          remote_api_message,
        );
      }
    }
    console.warn("Closed");
  }

  private async handle_control_message(control_msg: ControlMsg) {
    if (typeof control_msg === "string") {
      console.warn("unhandled Control Message:", control_msg);
    } else if (typeof control_msg === "object") {
      if ("Session" in control_msg) {
        this.session = control_msg["Session"];
      } else if ("GetFinished" in control_msg) {
        let channel = this.get_receiver.get(control_msg["GetFinished"].id);
        channel?.send(RemoteRecvErr.Disconnected);
        this.get_receiver.delete(control_msg["GetFinished"].id);
      }
    }
  }

  private async handle_data_message(data_msg: DataMsg) {
    if ("Sample" in data_msg) {
      let subscription_uuid: UUIDv4 = data_msg["Sample"][1];

      let opt_subscriber = this.subscribers.get(subscription_uuid);
      let opt_livelinesss_subscriber = this.liveliness_subscribers.get(subscription_uuid);

      if (opt_subscriber != undefined) {
        let channel: SimpleChannel<SampleWS> = opt_subscriber;
        let sample: SampleWS = data_msg["Sample"][0];
        channel.send(sample);
      } else if (opt_livelinesss_subscriber != undefined) {
        let channel: SimpleChannel<SampleWS> = opt_livelinesss_subscriber;
        let sample: SampleWS = data_msg["Sample"][0];
        channel.send(sample);
      } else {
        console.warn("Subscrption UUID not in map", subscription_uuid);
      }
    } else if ("GetReply" in data_msg) {
      let get_reply: ReplyWS = data_msg["GetReply"];

      let opt_receiver = this.get_receiver.get(get_reply.query_uuid);
      let opt_liveliness_receiver = this.liveliness_get_receiver.get(get_reply.query_uuid);

      if (opt_receiver != undefined) {
        let channel: SimpleChannel<ReplyWS | RemoteRecvErr> = opt_receiver;
        channel.send(get_reply);
      } else if (opt_liveliness_receiver != undefined) {
        let channel: SimpleChannel<ReplyWS | RemoteRecvErr> = opt_liveliness_receiver;
        channel.send(get_reply);
      }
    } else if ("Queryable" in data_msg) {
      let queryable_msg: QueryableMsg = data_msg["Queryable"];
      if ("Query" in queryable_msg) {
        let queryable_uuid: UUIDv4 = queryable_msg.Query.queryable_uuid;
        let opt_queryable = this.queryables.get(queryable_uuid);

        if (opt_queryable != undefined) {
          let channel: SimpleChannel<QueryWS> = opt_queryable;
          let query = queryable_msg.Query.query;
          channel.send(query);
        } else {
          console.warn("Queryable Message UUID not in map", queryable_uuid);
        }
      } else if ("Reply" in queryable_msg) {
        // Server
        console.warn("Client should not receive Reply in Queryable Message");
        console.warn("Replies to get queries should come via Get Reply");
      } else {
        console.warn("Queryable message Variant not recognized");
      }
    } else if ("SessionInfo" in data_msg) {

      let session_info: SessionInfoIface = data_msg["SessionInfo"];
      this.session_info = session_info;

    } else {
      console.warn("Data Message not recognized Expected Variant", data_msg);
    }
  }
}




function sleep(ms: number) {
  return new Promise((resolve) => setTimeout(resolve, ms));
}<|MERGE_RESOLUTION|>--- conflicted
+++ resolved
@@ -32,12 +32,9 @@
 import { QueryableMsg } from "./interface/QueryableMsg.js";
 import { QueryReplyWS } from "./interface/QueryReplyWS.js";
 import { HandlerChannel } from "./interface/HandlerChannel.js";
-<<<<<<< HEAD
 import { SessionInfo as SessionInfoIface } from "./interface/SessionInfo.js";
-
-=======
 import { RemoteQuerier } from "./querier.js"
->>>>>>> 517ec6b4
+
 
 // ██████  ███████ ███    ███  ██████  ████████ ███████     ███████ ███████ ███████ ███████ ██  ██████  ███    ██
 // ██   ██ ██      ████  ████ ██    ██    ██    ██          ██      ██      ██      ██      ██ ██    ██ ████   ██
