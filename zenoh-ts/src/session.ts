//
// Copyright (c) 2023 ZettaScale Technology
//
// This program and the accompanying materials are made available under the
// terms of the Eclipse Public License 2.0 which is available at
// http://www.eclipse.org/legal/epl-2.0, or the Apache License, Version 2.0
// which is available at https://www.apache.org/licenses/LICENSE-2.0.
//
// SPDX-License-Identifier: EPL-2.0 OR Apache-2.0
//
// Contributors:
//   ZettaScale Zenoh Team, <zenoh@zettascale.tech>
//
// Remote API interface
import {
  RemoteRecvErr as GetChannelClose,
  RemoteSession,
} from "./remote_api/session.js";
import { ReplyWS } from "./remote_api/interface/ReplyWS.js";
import { RemotePublisher, RemoteSubscriber } from "./remote_api/pubsub.js";
import { SampleWS } from "./remote_api/interface/SampleWS.js";
import { RemoteQueryable } from "./remote_api/query.js";
import { QueryWS } from "./remote_api/interface/QueryWS.js";
// API interface
import { IntoKeyExpr, KeyExpr } from "./key_expr.js";
import { IntoZBytes, ZBytes } from "./z_bytes.js";
import { Liveliness } from "./liveliness.js";
import {
  IntoSelector,
  Parameters,
  Query,
  Queryable,
  QueryWS_to_Query,
  Reply,
  Selector,
} from "./query.js";
import { ChannelType, FifoChannel, Handler, NewSubscriber, Publisher, RingChannel, Subscriber } from "./pubsub.js";
import {
  priority_to_int,
  congestion_control_to_int,
  CongestionControl,
  Priority,
  Sample,
  Sample_from_SampleWS,
  consolidation_mode_to_int,
  ConsolidationMode,
  Reliability,
  reliability_to_int,
} from "./sample.js";
import { ChannelState } from "channel-ts";
import { Config } from "./config.js";
import { Encoding } from "./encoding.js";
import { QueryReplyWS } from "./remote_api/interface/QueryReplyWS.js";
import { HandlerChannel } from "./remote_api/interface/HandlerChannel.js";
// External deps
import { Duration, TimeDuration } from 'typed-duration'
import { SimpleChannel } from "channel-ts";
import { locality_to_int, Querier, QuerierOptions, query_target_to_int, reply_key_expr_to_int, ReplyKeyExpr } from "./querier.js";

function executeAsync(func: any) {
  setTimeout(func, 0);
}

/**
 * Options for a Put function 
 * @prop {Encoding=} encoding - encoding type 
 * @prop {CongestionControl=} congestion_control - congestion_control applied when routing the data
 * @prop {Priority=} priority - priority of the written data
 * @prop {boolean=} express  - express 
 * @prop {IntoZBytes=} attachment - Additional Data sent with the request
*/

export interface PutOptions {
  encoding?: Encoding,
  congestion_control?: CongestionControl,
  priority?: Priority,
  express?: boolean,
  attachment?: IntoZBytes
}

/**
 * Options for a Delete function 
 * @prop {CongestionControl=} congestion_control - congestion_control applied when routing the data
 * @prop {Priority=} priority - priority of the written data
 * @prop {boolean=} express  - Express 
 * @prop {IntoZBytes=} attachment - Additional Data sent with the request
*/
export interface DeleteOptions {
  congestion_control?: CongestionControl,
  priority?: Priority,
  express?: boolean,
  attachment?: IntoZBytes
}

/**
 * Options for a Get function 
 * @prop {ConsolidationMode=} consolidation - consolidation mode
 * @prop {CongestionControl=} congestion_control - congestion_control applied when routing the data
 * @prop {Priority=} priority - priority of the written data
 * @prop {boolean=} express  - Express 
 * @prop {Encoding=} encoding - Encoding type of payload 
 * @prop {IntoZBytes=} payload - Payload associated with getrequest
 * @prop {IntoZBytes=} attachment - Additional Data sent with the request
 * @prop {TimeDuration=} timeout - Timeout value for a get request
 * @prop {((sample: Reply) => Promise<void>) | Handler} handler - either a callback or a polling handler with an underlying handling mechanism
*/
export interface GetOptions {
  consolidation?: ConsolidationMode,
  congestion_control?: CongestionControl,
  priority?: Priority,
  express?: boolean,
  encoding?: Encoding,
  payload?: IntoZBytes,
  attachment?: IntoZBytes
  timeout?: TimeDuration,
  handler?: ((sample: Reply) => Promise<void>) | Handler,
}

/**
 * Options for a SubscriberOptions function 
*/
export interface SubscriberOptions {
  handler?: ((sample: Sample) => Promise<void>) | Handler,
}

/**
 * Options for a Queryable
 * @prop complete - Change queryable completeness.
 * @prop callback - Callback function for this queryable
*/
export interface QueryableOptions {
  complete?: boolean,
  handler?: ((sample: Query) => Promise<void>) | Handler,
}

/**
 *  Set of options used when declaring a publisher
 * @prop {Encoding} encoding - Optional, Type of Encoding data to be sent over
 * @prop {CongestionControl} congestion_control - Optional, Type of Congestion control to be used (BLOCK / DROP)
 * @prop {Priority} priority - Optional, The Priority of zenoh messages
 * @prop {boolean} express - Optional, The Priority of zenoh messages
 * @prop {Reliability} reliability - Optional, The Priority of zenoh messages
 */
export interface PublisherOptions {
  encoding?: Encoding,
  congestion_control?: CongestionControl,
  priority?: Priority,
  express?: boolean,
  reliability?: Reliability,
}

// ███████ ███████ ███████ ███████ ██  ██████  ███    ██
// ██      ██      ██      ██      ██ ██    ██ ████   ██
// ███████ █████   ███████ ███████ ██ ██    ██ ██ ██  ██
//      ██ ██           ██      ██ ██ ██    ██ ██  ██ ██
// ███████ ███████ ███████ ███████ ██  ██████  ██   ████

/**
 * Zenoh Session
 */
export class Session {
  // WebSocket Backend
  private remote_session: RemoteSession;
  /** Finalization registry used for cleanup on drop
   * @ignore 
   */
  static registry: FinalizationRegistry<RemoteSession> = new FinalizationRegistry((r_session: RemoteSession) => r_session.close());

  dispose() {
    this.close();
    Session.registry.unregister(this);
  }

  private constructor(remote_session: RemoteSession) {
    this.remote_session = remote_session;
    Session.registry.register(this, remote_session, this)
  }

  /**
   * Creates a new Session instance
   *
   * @remarks
   *  Opens A Zenoh Session
   *
   * @param config - Config for session
   * @returns Typescript instance of a Session
   *
   */

  static async open(config: Config): Promise<Session> {
    let remote_session = await RemoteSession.new(config.locator);
    return new Session(remote_session);
  }

  /**
   * Closes a session, cleaning up the resource in Zenoh
   *
   * @returns Nothing
   */
  async close() {
    this.remote_session.close();
    Session.registry.unregister(this);
  }

  /**
   * Puts a value on the session, on a specific key expression KeyExpr
   *
   * @param {IntoKeyExpr} into_key_expr - something that implements intoKeyExpr
   * @param {IntoZBytes} into_zbytes - something that implements intoValue
   * @param {PutOptions=} put_opts - an interface for the options settings on puts 
   * @returns void
   */
  put(
    into_key_expr: IntoKeyExpr,
    into_zbytes: IntoZBytes,
    put_opts?: PutOptions,
  ): void {
    let key_expr = new KeyExpr(into_key_expr);
    let z_bytes = new ZBytes(into_zbytes);

    let _priority;
    let _express;
    let _attachment;
    let _encoding = put_opts?.encoding?.toString()

    let _congestion_control = congestion_control_to_int(put_opts?.congestion_control);

    if (put_opts?.priority != undefined) {
      _priority = priority_to_int(put_opts?.priority);
    }
    _express = put_opts?.express?.valueOf();

    if (put_opts?.attachment != undefined) {
      _attachment = Array.from(new ZBytes(put_opts?.attachment).buffer())
    }

    this.remote_session.put(
      key_expr.toString(),
      Array.from(z_bytes.buffer()),
      _encoding,
      _congestion_control,
      _priority,
      _express,
      _attachment,
    );
  }

  /**
   * Executes a Delete on a session, for a specific key expression KeyExpr
   *
   * @param {IntoKeyExpr} into_key_expr - something that implements intoKeyExpr
   * @param {DeleteOptions} delete_opts - optional additional parameters to go with a delete function
   *
   * @returns void
   */
  delete(
    into_key_expr: IntoKeyExpr,
    delete_opts?: DeleteOptions
  ): void {
    let key_expr = new KeyExpr(into_key_expr);
    let _congestion_control = congestion_control_to_int(delete_opts?.congestion_control);
    let _priority = priority_to_int(delete_opts?.priority);
    let _express = delete_opts?.express;
    let _attachment

    if (delete_opts?.attachment != undefined) {
      _attachment = Array.from(new ZBytes(delete_opts?.attachment).buffer())
    }

    this.remote_session.delete(
      key_expr.toString(),
      _congestion_control,
      _priority,
      _express,
      _attachment,
    );
  }

  /** 
   * @ignore internal function for handlers
  */
  private check_handler_or_callback<T>(handler?: FifoChannel | RingChannel | ((sample: T) => Promise<void>)):
    [undefined | ((callback: T) => Promise<void>), HandlerChannel] {

    let handler_type: HandlerChannel;
    let callback = undefined;
    if (handler instanceof FifoChannel || handler instanceof RingChannel) {
      switch (handler.channel_type) {
        case ChannelType.Ring: {
          handler_type = { "Ring": handler.size };
          break;
        }
        case ChannelType.Fifo: {
          handler_type = { "Fifo": handler.size };
          break;
        }
        default: {
          throw "channel type undetermined"
        }
      }
    } else {
      handler_type = { "Fifo": 256 };
      callback = handler;
    }
    return [callback, handler_type]
  }

  /**
   * Issues a get query on a Zenoh session
   *
   * @param into_selector - representing a KeyExpr and Parameters
   *
   * @returns Receiver
   */
  get(
    into_selector: IntoSelector,
    get_options?: GetOptions
  ): Receiver | undefined {

    let selector: Selector;
    let key_expr: KeyExpr;

    if (typeof into_selector === "string" || into_selector instanceof String) {
      let split_string = into_selector.split("?")
      if (split_string.length == 1) {
        key_expr = new KeyExpr(into_selector);
        selector = new Selector(key_expr);
      } else if (split_string.length == 2 && split_string[0] != undefined && split_string[1] != undefined) {
        key_expr = new KeyExpr(split_string[0]);
        let parameters: Parameters = new Parameters(split_string[1]);
        selector = new Selector(key_expr, parameters);
      } else {
        throw "Error: Invalid Selector, expected format <KeyExpr>?<Parameters>";
      }
    } else {
      selector = new Selector(into_selector);
    }

    let handler;
    if (get_options?.handler !== undefined) {
      handler = get_options?.handler;
    } else {
      handler = new FifoChannel(256);
    }

    let [callback, handler_type] = this.check_handler_or_callback<Reply>(handler);

    // Optional Parameters 

    let _consolidation = consolidation_mode_to_int(get_options?.consolidation)
    let _encoding = get_options?.encoding?.toString();
    let _congestion_control = congestion_control_to_int(get_options?.congestion_control);
    let _priority = priority_to_int(get_options?.priority);
    let _express = get_options?.express;
    let _attachment;
    let _payload;
    let _timeout_millis: number | undefined = undefined;

    if (get_options?.timeout !== undefined) {
      _timeout_millis = Duration.milliseconds.from(get_options?.timeout);
    }
    if (get_options?.attachment != undefined) {
      _attachment = Array.from(new ZBytes(get_options?.attachment).buffer())
    }
    if (get_options?.payload != undefined) {
      _payload = Array.from(new ZBytes(get_options?.payload).buffer())
    }

    let chan: SimpleChannel<ReplyWS> = this.remote_session.get(
      selector.key_expr().toString(),
      selector.parameters().toString(),
      handler_type,
      _consolidation,
      _congestion_control,
      _priority,
      _express,
      _encoding,
      _payload,
      _attachment,
      _timeout_millis
    );

    let receiver = Receiver.new(chan);

    if (callback != undefined) {
      executeAsync(async () => {
        for await (const message of chan) {
          // This horribleness comes from SimpleChannel sending a 0 when the channel is closed
          if (message != undefined && (message as unknown as number) != 0) {
            let reply = new Reply(message);
            if (callback != undefined) {
              callback(reply);
            }
          } else {
            break
          }
        }
      });
      return undefined;
    } else {
      return receiver;
    }
  }

  /**
   * Declares a new subscriber
   *
   * @remarks
   *  If a Subscriber is created with a callback, it cannot be simultaneously polled for new values
   * 
   * @param {IntoKeyExpr} key_expr - string of key_expression
   * @param {((sample: Sample) => Promise<void>) | Handler} handler - Either a HandlerChannel or a Callback Function to be called for all samples
   *
   * @returns Subscriber
   */
  // Handler size : This is to match the API_DATA_RECEPTION_CHANNEL_SIZE of zenoh internally
  declare_subscriber(
    key_expr: IntoKeyExpr,
    subscriber_opts: SubscriberOptions
  ): Subscriber {
    let _key_expr = new KeyExpr(key_expr);
    let remote_subscriber: RemoteSubscriber;

    let callback_subscriber = false;
    let handler;
    if (subscriber_opts?.handler !== undefined) {
      handler = subscriber_opts?.handler;
    } else {
      handler = new FifoChannel(256);
    }
    let [callback, handler_type] = this.check_handler_or_callback<Sample>(handler);

    if (callback !== undefined) {
      callback_subscriber = true;
      const callback_conversion = async function (sample_ws: SampleWS,): Promise<void> {
        let sample: Sample = Sample_from_SampleWS(sample_ws);
        if (callback !== undefined) {
          callback(sample);
        }
      };
      remote_subscriber = this.remote_session.declare_remote_subscriber(
        _key_expr.toString(),
        handler_type,
        callback_conversion,
      );
    } else {
      remote_subscriber = this.remote_session.declare_remote_subscriber(
        _key_expr.toString(),
        handler_type,
      );
    }

    let subscriber = Subscriber[NewSubscriber](
      remote_subscriber,
      callback_subscriber,
    );

    return subscriber;
  }

<<<<<<< HEAD
  liveliness(): Liveliness {
=======
  /**
   * Obtain a Liveliness struct tied to this Zenoh Session.
   * 
   * @returns Liveliness
   */
  liveliness() : Liveliness {
>>>>>>> 173ab0ae
    return new Liveliness(this.remote_session)
  }

  /**
  * Declares a new Queryable
  *
  * @remarks
  *  If a Queryable is created with a callback, it cannot be simultaneously polled for new Query's
  * 
  * @param {IntoKeyExpr} key_expr - string of key_expression
  * @param {QueryableOptions=} queryable_opts - Optional additional settings for a Queryable [QueryableOptions]
  *
  * @returns Queryable
  */
  declare_queryable(
    key_expr: IntoKeyExpr,
    queryable_opts?: QueryableOptions
  ): Queryable {
    let _key_expr = new KeyExpr(key_expr);
    let remote_queryable: RemoteQueryable;
    let reply_tx: SimpleChannel<QueryReplyWS> =
      new SimpleChannel<QueryReplyWS>();

    let _complete = false;
    if (queryable_opts?.complete != undefined) {
      _complete = queryable_opts?.complete;
    };

    let handler;
    if (queryable_opts?.handler !== undefined) {
      handler = queryable_opts?.handler;
    } else {
      handler = new FifoChannel(256);
    }
    let [callback, handler_type] = this.check_handler_or_callback<Query>(handler);

    let callback_queryable = false;
    if (callback != undefined) {
      callback_queryable = true;
      // Typescript cant figure out that calback!=undefined here, so this needs to be explicit
      let defined_callback = callback;
      const callback_conversion = function (
        query_ws: QueryWS,
      ): void {
        let query: Query = QueryWS_to_Query(query_ws, reply_tx);

        defined_callback(query);
      };
      remote_queryable = this.remote_session.declare_remote_queryable(
        _key_expr.toString(),
        _complete,
        reply_tx,
        handler_type,
        callback_conversion,
      );
    } else {
      remote_queryable = this.remote_session.declare_remote_queryable(
        _key_expr.toString(),
        _complete,
        reply_tx,
        handler_type
      );
    }

    let queryable = new Queryable(remote_queryable, callback_queryable);
    return queryable;
  }

  /**
  * Declares a new Publisher
  *
  * @remarks
  *  If a Queryable is created with a callback, it cannot be simultaneously polled for new Query's
  * 
  * @param {IntoKeyExpr} keyexpr - string of key_expression
  * @param {PublisherOptions} publisher_opts - Optional, set of options to be used when declaring a publisher
  * @returns Publisher
  */
  declare_publisher(
    keyexpr: IntoKeyExpr,
    publisher_opts: PublisherOptions
  ): Publisher {
    let _key_expr: KeyExpr = new KeyExpr(keyexpr);

    let _express = publisher_opts?.express;

    let _priority;
    let priority = Priority.DATA;
    if (publisher_opts?.priority != null) {
      _priority = priority_to_int(publisher_opts?.priority);
      priority = publisher_opts?.priority;
    }

    let _congestion_control;
    let congestion_control = CongestionControl.DROP;
    if (publisher_opts?.congestion_control != null) {
      _congestion_control = congestion_control_to_int(publisher_opts?.congestion_control);
      congestion_control = publisher_opts?.congestion_control;
    }

    let _reliability = 0; // Default Reliable
    let reliability = Reliability.RELIABLE;
    if (publisher_opts?.reliability != null) {
      _reliability = reliability_to_int(publisher_opts?.reliability);
    }

    let _encoding = "";
    let encoding = Encoding.default();
    if (publisher_opts?.encoding != null) {
      _encoding = publisher_opts?.encoding.toString();
      encoding = publisher_opts?.encoding;
    }

    let remote_publisher: RemotePublisher =
      this.remote_session.declare_remote_publisher(
        _key_expr.toString(),
        _encoding,
        _congestion_control,
        _priority,
        _express,
        _reliability
      );

    let publisher: Publisher = new Publisher(
      remote_publisher,
      _key_expr,
      congestion_control,
      priority,
      reliability,
      encoding
    );
    return publisher;
  }

  /**
  * Declares a Querier 
  * 
  * @param {IntoKeyExpr} keyexpr - string of key_expression
  * @param {QuerierOptions} publisher_opts - Optional, set of options to be used when declaring a publisher
  * @returns Publisher
  */
  declare_querier(
    into_keyexpr: IntoKeyExpr,
    querier_opts: QuerierOptions,
  ): Querier {
    const key_expr = new KeyExpr(into_keyexpr);

    // Optional Parameters 
    let _priority;
    let priority = Priority.DATA;
    if (querier_opts?.priority != null) {
      _priority = priority_to_int(querier_opts?.priority);
      priority = querier_opts?.priority;
    }

    let _congestion_control;
    let congestion_control = CongestionControl.DROP;
    if (querier_opts?.congestion_control != null) {
      _congestion_control = congestion_control_to_int(querier_opts?.congestion_control);
      congestion_control = querier_opts?.congestion_control;
    }

    let _accept_replies;
    let accept_replies = ReplyKeyExpr.Any;
    if (querier_opts?.accept_replies != null) {
      _accept_replies = reply_key_expr_to_int(querier_opts?.accept_replies);
      accept_replies = querier_opts?.accept_replies;
    }

    let _consolidation = consolidation_mode_to_int(querier_opts?.consolidation);
    let _target = query_target_to_int(querier_opts?.target);
    let _allowed_destination = locality_to_int(querier_opts?.allowed_destination);
    let _express = querier_opts?.express;
    let _timeout_millis: number | undefined = undefined;

    if (querier_opts?.timeout !== undefined) {
      _timeout_millis = Duration.milliseconds.from(querier_opts?.timeout);
    }

    let remote_querier = this.remote_session.declare_remote_querier(
      key_expr.toString(),
      _consolidation,
      _congestion_control,
      _priority,
      _express,
      _target,
      _allowed_destination,
      _accept_replies,
      _timeout_millis,
    );

    return new Querier(
      remote_querier,
      key_expr,
      congestion_control,
      priority,
      accept_replies,
    );
  }
}


function isGetChannelClose(msg: any): msg is GetChannelClose {
  return msg === GetChannelClose.Disconnected;
}

// Type guard to check if channel_msg is of type ReplyWS
function isReplyWS(msg: any): msg is ReplyWS {
  return (
    typeof msg === "object" &&
    msg !== null &&
    "query_uuid" in msg &&
    "result" in msg
  );
}

export enum RecvErr {
  Disconnected,
  MalformedReply,
}

/**
 * Receiver returned from `get` call on a session
 */
export class Receiver {
  /**
   * @ignore
   */
  private receiver: SimpleChannel<ReplyWS | RecvErr>;
  /**
   * @ignore
   */
  constructor(receiver: SimpleChannel<ReplyWS | RecvErr>) {
    this.receiver = receiver;
  }

  /**
   *  Receives next Reply message from Zenoh `get`
   * 
   * @returns Reply
   */
  async receive(): Promise<Reply | RecvErr> {
    if (this.receiver.state == ChannelState.close) {
      return RecvErr.Disconnected;
    } else {
      let channel_msg: ReplyWS | RecvErr = await this.receiver.receive();

      if (isGetChannelClose(channel_msg)) {
        return RecvErr.Disconnected;
      } else if (isReplyWS(channel_msg)) {
        // Handle the ReplyWS case
        let opt_reply = new Reply(channel_msg);
        if (opt_reply == undefined) {
          return RecvErr.MalformedReply;
        } else {
          return opt_reply;
        }
      }
      return RecvErr.MalformedReply;
    }
  }

  /**
   *  Receiver gets created by `get` call
   * 
   * @ignore Reply
   */
  static new(reply_tx: SimpleChannel<ReplyWS>) {
    return new Receiver(reply_tx);
  }
}

/**
 *  Function to open a Zenoh session
 */
export function open(config: Config): Promise<Session> {
  return Session.open(config);
}<|MERGE_RESOLUTION|>--- conflicted
+++ resolved
@@ -458,16 +458,12 @@
     return subscriber;
   }
 
-<<<<<<< HEAD
-  liveliness(): Liveliness {
-=======
   /**
    * Obtain a Liveliness struct tied to this Zenoh Session.
    * 
    * @returns Liveliness
    */
   liveliness() : Liveliness {
->>>>>>> 173ab0ae
     return new Liveliness(this.remote_session)
   }
 
