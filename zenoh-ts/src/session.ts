//
// Copyright (c) 2023 ZettaScale Technology
//
// This program and the accompanying materials are made available under the
// terms of the Eclipse Public License 2.0 which is available at
// http://www.eclipse.org/legal/epl-2.0, or the Apache License, Version 2.0
// which is available at https://www.apache.org/licenses/LICENSE-2.0.
//
// SPDX-License-Identifier: EPL-2.0 OR Apache-2.0
//
// Contributors:
//   ZettaScale Zenoh Team, <zenoh@zettascale.tech>
//
// Remote API interface
import {
  RemoteRecvErr as GetChannelClose,
  RemoteSession,
} from "./remote_api/session.js";
import { ReplyWS } from "./remote_api/interface/ReplyWS.js";
import { RemotePublisher, RemoteSubscriber } from "./remote_api/pubsub.js";
import { SampleWS } from "./remote_api/interface/SampleWS.js";
import { RemoteQueryable } from "./remote_api/query.js";
import { QueryWS } from "./remote_api/interface/QueryWS.js";
// API interface
import { IntoKeyExpr, KeyExpr } from "./key_expr.js";
import { IntoZBytes, ZBytes } from "./z_bytes.js";
import { Liveliness } from "./liveliness.js";
import {
  IntoSelector,
  Parameters,
  Query,
  Queryable,
  QueryWS_to_Query,
  Reply,
  Selector,
} from "./query.js";
import { ChannelType, FifoChannel, Handler, NewSubscriber, Publisher, RingChannel, Subscriber } from "./pubsub.js";
import {
  priority_to_int,
  congestion_control_to_int,
  CongestionControl,
  Priority,
  Sample,
  Sample_from_SampleWS,
  consolidation_mode_to_int,
  ConsolidationMode,
  Reliability,
  reliability_to_int,
} from "./sample.js";
import { ChannelState } from "channel-ts";
import { Config } from "./config.js";
import { Encoding } from "./encoding.js";
import { QueryReplyWS } from "./remote_api/interface/QueryReplyWS.js";
import { HandlerChannel } from "./remote_api/interface/HandlerChannel.js";
import { SessionInfo as SessionInfoIface } from "./remote_api/interface/SessionInfo.js";
// External deps
import { Duration, TimeDuration } from 'typed-duration'
import { SimpleChannel } from "channel-ts";
import { locality_to_int, Querier, QuerierOptions, query_target_to_int, reply_key_expr_to_int, ReplyKeyExpr } from "./querier.js";

function executeAsync(func: any) {
  setTimeout(func, 0);
}

/**
 * Options for a Put function 
 * @prop {Encoding=} encoding - encoding type 
 * @prop {CongestionControl=} congestion_control - congestion_control applied when routing the data
 * @prop {Priority=} priority - priority of the written data
 * @prop {boolean=} express  - express 
 * @prop {IntoZBytes=} attachment - Additional Data sent with the request
*/

export interface PutOptions {
  encoding?: Encoding,
  congestion_control?: CongestionControl,
  priority?: Priority,
  express?: boolean,
  attachment?: IntoZBytes
}

/**
 * Options for a Delete function 
 * @prop {CongestionControl=} congestion_control - congestion_control applied when routing the data
 * @prop {Priority=} priority - priority of the written data
 * @prop {boolean=} express  - Express 
 * @prop {IntoZBytes=} attachment - Additional Data sent with the request
*/
export interface DeleteOptions {
  congestion_control?: CongestionControl,
  priority?: Priority,
  express?: boolean,
  attachment?: IntoZBytes
}

/**
 * Options for a Get function 
 * @prop {ConsolidationMode=} consolidation - consolidation mode
 * @prop {CongestionControl=} congestion_control - congestion_control applied when routing the data
 * @prop {Priority=} priority - priority of the written data
 * @prop {boolean=} express  - Express 
 * @prop {Encoding=} encoding - Encoding type of payload 
 * @prop {IntoZBytes=} payload - Payload associated with getrequest
 * @prop {IntoZBytes=} attachment - Additional Data sent with the request
*/
export interface GetOptions {
  consolidation?: ConsolidationMode,
  congestion_control?: CongestionControl,
  priority?: Priority,
  express?: boolean,
  encoding?: Encoding,
  payload?: IntoZBytes,
  attachment?: IntoZBytes
  timeout?: TimeDuration,
}

/**
 * Options for a Queryable
 * @prop complete - Change queryable completeness.
 * @prop callback - Callback function for this queryable
*/
export interface QueryableOptions {
  complete?: boolean,
  callback?: (query: Query) => void,
}

/**
 *  Set of options used when declaring a publisher
 * @prop {Encoding} encoding - Optional, Type of Encoding data to be sent over
 * @prop {CongestionControl} congestion_control - Optional, Type of Congestion control to be used (BLOCK / DROP)
 * @prop {Priority} priority - Optional, The Priority of zenoh messages
 * @prop {boolean} express - Optional, The Priority of zenoh messages
 * @prop {Reliability} reliability - Optional, The Priority of zenoh messages
 */
export interface PublisherOptions {
  encoding?: Encoding,
  congestion_control?: CongestionControl,
  priority?: Priority,
  express?: boolean,
  reliability?: Reliability,
}

// ███████ ███████ ███████ ███████ ██  ██████  ███    ██
// ██      ██      ██      ██      ██ ██    ██ ████   ██
// ███████ █████   ███████ ███████ ██ ██    ██ ██ ██  ██
//      ██ ██           ██      ██ ██ ██    ██ ██  ██ ██
// ███████ ███████ ███████ ███████ ██  ██████  ██   ████

/**
 * Zenoh Session
 */
export class Session {
  // WebSocket Backend
  private remote_session: RemoteSession;
  /** Finalization registry used for cleanup on drop
   * @ignore 
   */
  static registry: FinalizationRegistry<RemoteSession> = new FinalizationRegistry((r_session: RemoteSession) => r_session.close());

  dispose() {
    this.close();
    Session.registry.unregister(this);
  }

  private constructor(remote_session: RemoteSession) {
    this.remote_session = remote_session;
    Session.registry.register(this, remote_session, this)
  }

  /**
   * Creates a new Session instance
   *
   * @remarks
   *  Opens A Zenoh Session
   *
   * @param config - Config for session
   * @returns Typescript instance of a Session
   *
   */

  static async open(config: Config): Promise<Session> {
    let remote_session = await RemoteSession.new(config.locator);
    return new Session(remote_session);
  }

  /**
   * Closes a session, cleaning up the resource in Zenoh
   *
   * @returns Nothing
   */
  async close() {
    this.remote_session.close();
    Session.registry.unregister(this);
  }

  /**
   * Puts a value on the session, on a specific key expression KeyExpr
   *
   * @param {IntoKeyExpr} into_key_expr - something that implements intoKeyExpr
   * @param {IntoZBytes} into_zbytes - something that implements intoValue
   * @param {PutOptions=} put_opts - an interface for the options settings on puts 
   * @returns void
   */
  put(
    into_key_expr: IntoKeyExpr,
    into_zbytes: IntoZBytes,
    put_opts?: PutOptions,
  ): void {
    let key_expr = new KeyExpr(into_key_expr);
    let z_bytes = new ZBytes(into_zbytes);

    let _priority;
    let _express;
    let _attachment;
    let _encoding = put_opts?.encoding?.toString()

    let _congestion_control = congestion_control_to_int(put_opts?.congestion_control);

    if (put_opts?.priority != undefined) {
      _priority = priority_to_int(put_opts?.priority);
    }
    _express = put_opts?.express?.valueOf();

    if (put_opts?.attachment != undefined) {
      _attachment = Array.from(new ZBytes(put_opts?.attachment).buffer())
    }

    this.remote_session.put(
      key_expr.toString(),
      Array.from(z_bytes.buffer()),
      _encoding,
      _congestion_control,
      _priority,
      _express,
      _attachment,
    );
  }

  /**
   * Returns the Zenoh SessionInfo Object
   *
   * @returns SessionInfo
   */
  async info(): Promise<SessionInfo> {
    let session_info_iface: SessionInfoIface = await this.remote_session.info();

    let zid = new ZenohId(session_info_iface.zid);
    let z_peers = session_info_iface.z_peers.map(x => new ZenohId(x));
    let z_routers = session_info_iface.z_routers.map(x => new ZenohId(x));

    let session_info = new SessionInfo(zid, z_peers, z_routers);

    return session_info;
  }

  /**
   * Executes a Delete on a session, for a specific key expression KeyExpr
   *
   * @param {IntoKeyExpr} into_key_expr - something that implements intoKeyExpr
   * @param {DeleteOptions} delete_opts - optional additional parameters to go with a delete function
   *
   * @returns void
   */
  delete(
    into_key_expr: IntoKeyExpr,
    delete_opts?: DeleteOptions
  ): void {
    let key_expr = new KeyExpr(into_key_expr);
    let _congestion_control = congestion_control_to_int(delete_opts?.congestion_control);
    let _priority = priority_to_int(delete_opts?.priority);
    let _express = delete_opts?.express;
    let _attachment

    if (delete_opts?.attachment != undefined) {
      _attachment = Array.from(new ZBytes(delete_opts?.attachment).buffer())
    }

    this.remote_session.delete(
      key_expr.toString(),
      _congestion_control,
      _priority,
      _express,
      _attachment,
    );
  }

  /** 
   * @ignore internal function for handlers
  */
  private check_handler_or_callback<T>(handler?: FifoChannel | RingChannel | ((sample: T) => Promise<void>)):
    [undefined | ((callback: T) => Promise<void>), HandlerChannel] {

    let handler_type: HandlerChannel;
    let callback = undefined;
    if (handler instanceof FifoChannel || handler instanceof RingChannel) {
      switch (handler.channel_type) {
        case ChannelType.Ring: {
          handler_type = { "Ring": handler.size };
          break;
        }
        case ChannelType.Fifo: {
          handler_type = { "Fifo": handler.size };
          break;
        }
        default: {
          throw "channel type undetermined"
        }
      }
    } else {
      handler_type = { "Fifo": 256 };
      callback = handler;
    }
    return [callback, handler_type]
  }

  /**
   * Issues a get query on a Zenoh session
   *
   * @param into_selector - representing a KeyExpr and Parameters
   *
   * @returns Receiver
   */
  async get(
    into_selector: IntoSelector,
    handler: ((sample: Reply) => Promise<void>) | Handler = new FifoChannel(256),
    get_options?: GetOptions
  ): Promise<Receiver | undefined> {

    let selector: Selector;
    let key_expr: KeyExpr;

    if (typeof into_selector === "string" || into_selector instanceof String) {
      let split_string = into_selector.split("?")
      if (split_string.length == 1) {
        key_expr = new KeyExpr(into_selector);
        selector = new Selector(key_expr);
      } else if (split_string.length == 2 && split_string[0] != undefined && split_string[1] != undefined) {
        key_expr = new KeyExpr(split_string[0]);
        let parameters: Parameters = new Parameters(split_string[1]);
        selector = new Selector(key_expr, parameters);
      } else {
        throw "Error: Invalid Selector, expected format <KeyExpr>?<Parameters>";
      }
    } else {
      selector = new Selector(into_selector);
    }

    let [callback, handler_type] = this.check_handler_or_callback<Reply>(handler);

    // Optional Parameters 

    let _consolidation = consolidation_mode_to_int(get_options?.consolidation)
    let _encoding = get_options?.encoding?.toString();
    let _congestion_control = congestion_control_to_int(get_options?.congestion_control);
    let _priority = priority_to_int(get_options?.priority);
    let _express = get_options?.express;
    let _attachment;
    let _payload;
    let _timeout_millis: number | undefined = undefined;

    if (get_options?.timeout !== undefined) {
      _timeout_millis = Duration.milliseconds.from(get_options?.timeout);
    }
    if (get_options?.attachment != undefined) {
      _attachment = Array.from(new ZBytes(get_options?.attachment).buffer())
    }
    if (get_options?.payload != undefined) {
      _payload = Array.from(new ZBytes(get_options?.payload).buffer())
    }

    let chan: SimpleChannel<ReplyWS> = await this.remote_session.get(
      selector.key_expr().toString(),
      selector.parameters().toString(),
      handler_type,
      _consolidation,
      _congestion_control,
      _priority,
      _express,
      _encoding,
      _payload,
      _attachment,
      _timeout_millis
    );

    let receiver = Receiver.new(chan);

    if (callback != undefined) {
      executeAsync(async () => {
        for await (const message of chan) {
          // This horribleness comes from SimpleChannel sending a 0 when the channel is closed
          if (message != undefined && (message as unknown as number) != 0) {
            let reply = new Reply(message);
            if (callback != undefined) {
              callback(reply);
            }
          } else {
            break
          }
        }
      });
      return undefined;
    } else {
      return receiver;
    }
  }

  /**
   * Declares a new subscriber
   *
   * @remarks
   *  If a Subscriber is created with a callback, it cannot be simultaneously polled for new values
   * 
   * @param {IntoKeyExpr} key_expr - string of key_expression
   * @param {((sample: Sample) => Promise<void>) | Handler} handler - Either a HandlerChannel or a Callback Function to be called for all samples
   *
   * @returns Subscriber
   */
  // Handler size : This is to match the API_DATA_RECEPTION_CHANNEL_SIZE of zenoh internally
  async declare_subscriber(
    key_expr: IntoKeyExpr,
    handler: ((sample: Sample) => Promise<void>) | Handler = new FifoChannel(256),
  ): Promise<Subscriber> {
    let _key_expr = new KeyExpr(key_expr);
    let remote_subscriber: RemoteSubscriber;
    let callback_subscriber = false;
    let [callback, handler_type] = this.check_handler_or_callback<Sample>(handler);

    if (callback !== undefined) {
      callback_subscriber = true;
      const callback_conversion = async function (sample_ws: SampleWS,): Promise<void> {
        let sample: Sample = Sample_from_SampleWS(sample_ws);
        if (callback !== undefined) {
          callback(sample);
        }
      };
      remote_subscriber = await this.remote_session.declare_remote_subscriber(
        _key_expr.toString(),
        handler_type,
        callback_conversion,
      );
    } else {
      remote_subscriber = await this.remote_session.declare_remote_subscriber(
        _key_expr.toString(),
        handler_type,
      );
    }

    let subscriber = Subscriber[NewSubscriber](
      remote_subscriber,
      callback_subscriber,
    );

    return subscriber;
  }

<<<<<<< HEAD
  liveliness(): Liveliness {
=======
  /**
   * Obtain a Liveliness struct tied to this Zenoh Session.
   * 
   * @returns Liveliness
   */
  liveliness() : Liveliness {
>>>>>>> 517ec6b4
    return new Liveliness(this.remote_session)
  }

  /**
  * Declares a new Queryable
  *
  * @remarks
  *  If a Queryable is created with a callback, it cannot be simultaneously polled for new Query's
  * 
  * @param {IntoKeyExpr} key_expr - string of key_expression
  * @param {QueryableOptions=} queryable_opts - Optional additional settings for a Queryable [QueryableOptions]
  *
  * @returns Queryable
  */
  async declare_queryable(
    key_expr: IntoKeyExpr,
    queryable_opts?: QueryableOptions
  ): Promise<Queryable> {
    let _key_expr = new KeyExpr(key_expr);
    let remote_queryable: RemoteQueryable;
    let reply_tx: SimpleChannel<QueryReplyWS> =
      new SimpleChannel<QueryReplyWS>();

    let _complete = false;
    if (queryable_opts?.complete != undefined) {
      _complete = queryable_opts?.complete;
    };

    let callback_queryable = false;
    if (queryable_opts?.callback != undefined) {
      callback_queryable = true;
      let callback = queryable_opts?.callback;
      const callback_conversion = function (
        query_ws: QueryWS,
      ): void {
        let query: Query = QueryWS_to_Query(query_ws, reply_tx);

        callback(query);
      };
      remote_queryable = this.remote_session.declare_remote_queryable(
        _key_expr.toString(),
        _complete,
        reply_tx,
        callback_conversion,
      );
    } else {
      remote_queryable = this.remote_session.declare_remote_queryable(
        _key_expr.toString(),
        _complete,
        reply_tx,
      );
    }

    let queryable = new Queryable(remote_queryable, callback_queryable);
    return queryable;
  }

  /**
  * Declares a new Publisher
  *
  * @remarks
  *  If a Queryable is created with a callback, it cannot be simultaneously polled for new Query's
  * 
  * @param {IntoKeyExpr} keyexpr - string of key_expression
  * @param {PublisherOptions} publisher_opts - Optional, set of options to be used when declaring a publisher
  * @returns Publisher
  */
  declare_publisher(
    keyexpr: IntoKeyExpr,
    publisher_opts: PublisherOptions
  ): Publisher {
    let _key_expr: KeyExpr = new KeyExpr(keyexpr);

    let _express = publisher_opts?.express;

    let _priority;
    let priority = Priority.DATA;
    if (publisher_opts?.priority != null) {
      _priority = priority_to_int(publisher_opts?.priority);
      priority = publisher_opts?.priority;
    }

    let _congestion_control;
    let congestion_control = CongestionControl.DROP;
    if (publisher_opts?.congestion_control != null) {
      _congestion_control = congestion_control_to_int(publisher_opts?.congestion_control);
      congestion_control = publisher_opts?.congestion_control;
    }

    let _reliability = 0; // Default Reliable
    let reliability = Reliability.RELIABLE;
    if (publisher_opts?.reliability != null) {
      _reliability = reliability_to_int(publisher_opts?.reliability);
    }

    let _encoding = "";
    let encoding = Encoding.default();
    if (publisher_opts?.encoding != null) {
      _encoding = publisher_opts?.encoding.toString();
      encoding = publisher_opts?.encoding;
    }

    let remote_publisher: RemotePublisher =
      this.remote_session.declare_remote_publisher(
        _key_expr.toString(),
        _encoding,
        _congestion_control,
        _priority,
        _express,
        _reliability
      );

    let publisher: Publisher = new Publisher(
      remote_publisher,
      _key_expr,
      congestion_control,
      priority,
      reliability,
      encoding
    );
    return publisher;
  }

  /**
  * Declares a Querier 
  * 
  * @param {IntoKeyExpr} keyexpr - string of key_expression
  * @param {QuerierOptions} publisher_opts - Optional, set of options to be used when declaring a publisher
  * @returns Publisher
  */
  declare_querier(
    into_keyexpr: IntoKeyExpr,
    querier_opts: QuerierOptions,
  ): Querier {
    const key_expr = new KeyExpr(into_keyexpr);

    // Optional Parameters 
    let _priority;
    let priority = Priority.DATA;
    if (querier_opts?.priority != null) {
      _priority = priority_to_int(querier_opts?.priority);
      priority = querier_opts?.priority;
    }

    let _congestion_control;
    let congestion_control = CongestionControl.DROP;
    if (querier_opts?.congestion_control != null) {
      _congestion_control = congestion_control_to_int(querier_opts?.congestion_control);
      congestion_control = querier_opts?.congestion_control;
    }

    let _accept_replies;
    let accept_replies = ReplyKeyExpr.Any;
    if (querier_opts?.accept_replies != null) {
      _accept_replies = reply_key_expr_to_int(querier_opts?.accept_replies);
      accept_replies = querier_opts?.accept_replies;
    }

    let _consolidation = consolidation_mode_to_int(querier_opts?.consolidation);
    let _target = query_target_to_int(querier_opts?.target);
    let _allowed_destination = locality_to_int(querier_opts?.allowed_destination);
    let _express = querier_opts?.express;
    let _timeout_millis: number | undefined = undefined;

    if (querier_opts?.timeout !== undefined) {
      _timeout_millis = Duration.milliseconds.from(querier_opts?.timeout);
    }

    let remote_querier = this.remote_session.declare_remote_querier(
      key_expr.toString(),
      _consolidation,
      _congestion_control,
      _priority,
      _express,
      _target,
      _allowed_destination,
      _accept_replies,
      _timeout_millis,
    );

    return new Querier(
      remote_querier,
      key_expr,
      congestion_control,
      priority,
      accept_replies,
    );
  }
}


function isGetChannelClose(msg: any): msg is GetChannelClose {
  return msg === GetChannelClose.Disconnected;
}

// Type guard to check if channel_msg is of type ReplyWS
function isReplyWS(msg: any): msg is ReplyWS {
  return (
    typeof msg === "object" &&
    msg !== null &&
    "query_uuid" in msg &&
    "result" in msg
  );
}

export enum RecvErr {
  Disconnected,
  MalformedReply,
}

/**
 * Receiver returned from `get` call on a session
 */
export class Receiver {
  /**
   * @ignore
   */
  private receiver: SimpleChannel<ReplyWS | RecvErr>;
  /**
   * @ignore
   */
  constructor(receiver: SimpleChannel<ReplyWS | RecvErr>) {
    this.receiver = receiver;
  }

  /**
   *  Receives next Reply message from Zenoh `get`
   * 
   * @returns Reply
   */
  async receive(): Promise<Reply | RecvErr> {
    if (this.receiver.state == ChannelState.close) {
      return RecvErr.Disconnected;
    } else {
      let channel_msg: ReplyWS | RecvErr = await this.receiver.receive();

      if (isGetChannelClose(channel_msg)) {
        return RecvErr.Disconnected;
      } else if (isReplyWS(channel_msg)) {
        // Handle the ReplyWS case
        let opt_reply = new Reply(channel_msg);
        if (opt_reply == undefined) {
          return RecvErr.MalformedReply;
        } else {
          return opt_reply;
        }
      }
      return RecvErr.MalformedReply;
    }
  }

  /**
   *  Receiver gets created by `get` call
   * 
   * @ignore Reply
   */
  static new(reply_tx: SimpleChannel<ReplyWS>) {
    return new Receiver(reply_tx);
  }
}

/**
 *  Function to open a Zenoh session
 */
export function open(config: Config): Promise<Session> {
  return Session.open(config);
}

/**
 *  Struct to expose Info for your Zenoh Session
 */
export class SessionInfo {
  private _zid: ZenohId
  private _routers: ZenohId[]
  private _peers: ZenohId[]

  constructor(
    zid: ZenohId,
    peers: ZenohId[],
    routers: ZenohId[],
  ) {
    this._zid = zid;
    this._routers = routers;
    this._peers = peers;
  }

  zid(): ZenohId {
    return this._zid;
  }
  routers_zid(): ZenohId[] {
    return this._routers;
  }
  peers_zid(): ZenohId[] {
    return this._peers;
  }
}

export class ZenohId {
  private zid: string

  constructor(zid: string) {
    this.zid = zid;
  }

  toString(): string {
    return this.zid;
  }
}<|MERGE_RESOLUTION|>--- conflicted
+++ resolved
@@ -453,16 +453,12 @@
     return subscriber;
   }
 
-<<<<<<< HEAD
-  liveliness(): Liveliness {
-=======
   /**
    * Obtain a Liveliness struct tied to this Zenoh Session.
    * 
    * @returns Liveliness
    */
   liveliness() : Liveliness {
->>>>>>> 517ec6b4
     return new Liveliness(this.remote_session)
   }
 
