--- conflicted
+++ resolved
@@ -15,22 +15,13 @@
 // API Layer Files
 import { KeyExpr, IntoKeyExpr } from "./key_expr.js";
 import { ZBytes, IntoZBytes } from "./z_bytes.js";
-<<<<<<< HEAD
-import { CongestionControl, ConsolidationMode, Locality, Priority, QueryTarget, Reliability, ReplyKeyExpr, SampleKind } from "./enums.js";
-=======
 import { CongestionControl, ConsolidationMode, Locality, Priority, QueryTarget, Reliability, SampleKind, ReplyKeyExpr } from "./enums.js";
->>>>>>> 25a78f3c
 import { Sample } from "./sample.js";
 import { Timestamp } from "./timestamp.js";
 import { ZenohId } from "./zid.js";
 import { Publisher, Subscriber } from "./pubsub.js";
-<<<<<<< HEAD
-import { IntoSelector, Parameters, IntoParameters, Query, Queryable, Reply, ReplyOptions, ReplyErrOptions,ReplyError, Selector } from "./query.js";
-import { Session, DeleteOptions, PutOptions, GetOptions, QuerierOptions, QueryableOptions, PublisherOptions, SubscriberOptions, SessionInfo } from "./session.js";
-=======
 import { IntoSelector, Parameters, IntoParameters, Query, Queryable, Reply, ReplyError, ReplyOptions, ReplyErrOptions, ReplyDelOptions, Selector } from "./query.js";
-import { Session, DeleteOptions, PutOptions, GetOptions, QueryableOptions, PublisherOptions, SessionInfo } from "./session.js";
->>>>>>> 25a78f3c
+import { Session, DeleteOptions, PutOptions, GetOptions, QuerierOptions, QueryableOptions, PublisherOptions, SessionInfo } from "./session.js";
 import { Config } from "./config.js";
 import { Encoding, IntoEncoding } from "./encoding.js";
 import { Liveliness, LivelinessToken } from "./liveliness.js";
@@ -45,19 +36,11 @@
 // Exports
 export { KeyExpr, IntoKeyExpr };
 export { ZBytes, IntoZBytes };
-<<<<<<< HEAD
-export { CongestionControl, ConsolidationMode, Locality, Priority, QueryTarget, Reliability, ReplyKeyExpr, Sample, SampleKind };
-export { Publisher, Subscriber};
-export { IntoSelector, Parameters, IntoParameters, Query, Queryable, Reply, ReplyOptions, ReplyErrOptions, ReplyError, Selector };
-export { Session, DeleteOptions, PutOptions, GetOptions, QuerierOptions, QueryableOptions, PublisherOptions, SubscriberOptions, SessionInfo};
-export { ZenohId, Timestamp }
-=======
 export { CongestionControl, ConsolidationMode, Locality, Priority, QueryTarget, Reliability, Sample, SampleKind, ReplyKeyExpr };
 export { Timestamp };
 export { Publisher, Subscriber};
 export { IntoSelector, Parameters, IntoParameters, Query, Queryable, Reply, ReplyError, ReplyErrOptions, ReplyDelOptions, Selector, ReplyOptions };
-export { Session, DeleteOptions, PutOptions, GetOptions, QueryableOptions, PublisherOptions, ZenohId, SessionInfo};
->>>>>>> 25a78f3c
+export { Session, DeleteOptions, PutOptions, GetOptions, QueryableOptions, QuerierOptions, PublisherOptions, ZenohId, SessionInfo};
 export { Config };
 export { Encoding, IntoEncoding };
 export { Liveliness, LivelinessToken };
