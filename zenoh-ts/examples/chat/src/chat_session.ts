--- conflicted
+++ resolved
@@ -96,14 +96,9 @@
 		if (reply instanceof Reply) {
 			let resp = reply.result();
 			if (resp instanceof Sample) {
-<<<<<<< HEAD
 				let payload = resp.payload().to_string();
-				log(`[Session] GetSuccess from ${resp.keyexpr().toString()}, messages: ${payload}`);
-=======
-				let payload = deserialize_string(resp.payload().to_bytes());
-				let attachment = deserialize_string(resp.attachment()?.to_bytes() ?? Uint8Array.from([]));
+				let attachment = resp.attachment()?.to_string() ?? "";
 				log(`[Session] GetSuccess from ${resp.keyexpr().toString()}, messages: ${payload}, from user: ${attachment}`);
->>>>>>> 6232421c
 				this.messages = JSON.parse(payload);
 			}
 		} else {
@@ -126,20 +121,9 @@
 		log(`[Session] Declare publisher on ${keyexpr}`);
 
 		this.message_subscriber = await this.session.declare_subscriber(KEYEXPR_CHAT_USER.join("*"),
-<<<<<<< HEAD
-			(sample: Sample) => {
-				let message = sample.payload().to_string();
-				log(`[Subscriber] Received message: ${message} from ${sample.keyexpr().toString()}`);
-				let user = ChatUser.fromKeyexpr(sample.keyexpr());
-				if (user) {
-					const timestamp = new Date().toISOString();
-					this.messages.push({ t: timestamp, u: user.username, m: message });
-					if (this.messageCallback) {
-						this.messageCallback(user, message);
-=======
 			{ 
 				handler: (sample: Sample) => {
-					let message = deserialize_string(sample.payload().to_bytes());
+					let message = sample.payload().to_string();
 					log(`[Subscriber] Received message: ${message} from ${sample.keyexpr().toString()}`);
 					let user = ChatUser.fromKeyexpr(sample.keyexpr());
 					if (user) {
@@ -148,7 +132,6 @@
 						if (this.messageCallback) {
 							this.messageCallback(user, message);
 						}
->>>>>>> 6232421c
 					}
 					return Promise.resolve();
 				}
