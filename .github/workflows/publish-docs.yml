--- conflicted
+++ resolved
@@ -6,12 +6,7 @@
   workflow_dispatch:
   push:
     tags:
-<<<<<<< HEAD
       - '[0-9]+.*'
-=======
-      - [0-9]+.*
-
->>>>>>> 96892394
 
 permissions:
   contents: read
