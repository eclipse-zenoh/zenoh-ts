--- conflicted
+++ resolved
@@ -27,18 +27,10 @@
 
 > :warning: **WARNING** :warning: : Zenoh and its ecosystem are under active development. When you build from git, make sure you also build from git any other Zenoh repository you plan to use (e.g. binding, plugin, backend, etc.). It may happen that some changes in git are not compatible with the most recent packaged Zenoh release (e.g. deb, docker, pip). We put particular effort in maintaining compatibility between the various git repositories in the Zenoh project.
 
-<<<<<<< HEAD
-1. Make sure that the following utilities are available on your platform.
-
-- [Docker](https://www.docker.com/), Please check [here](https://docs.docker.com/engine/install/) to learn how to install it.
-- [NPM](https://www.npmjs.com/package/npm)
-- Typescript
-=======
 1. Make sure that the following utilities are available on your platform. 
  - [Docker](https://www.docker.com/), Please check [here](https://docs.docker.com/engine/install/) to learn how to install it.
  - [NPM](https://www.npmjs.com/package/npm)
  - [Typescript](https://www.typescriptlang.org/download/) 
->>>>>>> e07f8fe0
 
 2. Clone the [source] with `git`:
 
